// Copyright 2017 Yahoo Holdings. Licensed under the terms of the Apache 2.0 license. See LICENSE in the project root.
package com.yahoo.vespa.hosted.provision.provisioning;

import com.yahoo.config.provision.Capacity;
import com.yahoo.config.provision.ClusterSpec;
import com.yahoo.config.provision.Environment;
import com.yahoo.config.provision.SystemName;
import com.yahoo.config.provision.Zone;

import com.yahoo.config.provision.Flavor;
import com.yahoo.config.provision.NodeFlavors;

import java.util.Arrays;
import java.util.Optional;

/**
 * Defines the policies for assigning cluster capacity in various environments
 *
 * @author bratseth
 */
public class CapacityPolicies {

    private final Zone zone;
    private final NodeFlavors flavors;

    public CapacityPolicies(Zone zone, NodeFlavors flavors) {
        this.zone = zone;
        this.flavors = flavors;
    }

<<<<<<< HEAD
    public int decideSize(Capacity requestedCapacity, ClusterSpec.Type clusterType) {
        int requestedNodes = ensureRedundancy(requestedCapacity.nodeCount(), clusterType);
=======
    public int decideSize(Capacity requestedCapacity) {
        int requestedNodes = ensureRedundancy(requestedCapacity.nodeCount(), requestedCapacity.canFail());
>>>>>>> da37db5d
        if (requestedCapacity.isRequired()) return requestedNodes;

        switch(zone.environment()) {
            case dev : case test : return 1;
            case perf : return Math.min(requestedCapacity.nodeCount(), 3);
            case staging: return requestedNodes <= 1 ? requestedNodes : Math.max(2, requestedNodes / 10);
            case prod : return requestedNodes;
            default : throw new IllegalArgumentException("Unsupported environment " + zone.environment());
        }
    }

    public Flavor decideFlavor(Capacity requestedCapacity, ClusterSpec cluster) {
        // for now, always use the requested flavor if a docker flavor is requested
        Optional<String> requestedFlavor = requestedCapacity.flavor();
        if (requestedFlavor.isPresent() &&
            flavors.getFlavorOrThrow(requestedFlavor.get()).getType() == Flavor.Type.DOCKER_CONTAINER)
            return flavors.getFlavorOrThrow(requestedFlavor.get());

        String defaultFlavorName = zone.defaultFlavor(cluster.type());
        if (zone.system() == SystemName.cd)
            return flavors.getFlavorOrThrow(requestedFlavor.orElse(defaultFlavorName));
        switch(zone.environment()) {
            case dev : case test : case staging : return flavors.getFlavorOrThrow(defaultFlavorName);
            default : return flavors.getFlavorOrThrow(requestedFlavor.orElse(defaultFlavorName));
        }
    }

    /**
     * Whether or not the nodes requested can share physical host with other applications.
     * A security feature which only makes sense for prod.
     */
    public boolean decideExclusivity(boolean requestedExclusivity) {
        return requestedExclusivity && zone.environment() == Environment.prod;
    }

    /**
     * Throw if the node count is 1 for container and content clusters and we're in a production zone
     *
     * @return the argument node count
     * @throws IllegalArgumentException if only one node is requested and we can fail
     */
<<<<<<< HEAD
    private int ensureRedundancy(int nodeCount, ClusterSpec.Type clusterType) {
        if (Arrays.asList(ClusterSpec.Type.container, ClusterSpec.Type.content).contains(clusterType) &&
                nodeCount == 1 && zone.environment().isProduction() && zone.system() != SystemName.cd) {
=======
    private int ensureRedundancy(int nodeCount, boolean canFail) {
        if (canFail && nodeCount == 1 && zone.environment().isProduction() && zone.system() != SystemName.cd)
>>>>>>> da37db5d
            throw new IllegalArgumentException("Deployments to prod require at least 2 nodes per cluster for redundancy");
        return nodeCount;
    }

}<|MERGE_RESOLUTION|>--- conflicted
+++ resolved
@@ -28,13 +28,8 @@
         this.flavors = flavors;
     }
 
-<<<<<<< HEAD
     public int decideSize(Capacity requestedCapacity, ClusterSpec.Type clusterType) {
-        int requestedNodes = ensureRedundancy(requestedCapacity.nodeCount(), clusterType);
-=======
-    public int decideSize(Capacity requestedCapacity) {
-        int requestedNodes = ensureRedundancy(requestedCapacity.nodeCount(), requestedCapacity.canFail());
->>>>>>> da37db5d
+        int requestedNodes = ensureRedundancy(requestedCapacity.nodeCount(), clusterType, requestedCapacity.canFail());
         if (requestedCapacity.isRequired()) return requestedNodes;
 
         switch(zone.environment()) {
@@ -76,14 +71,11 @@
      * @return the argument node count
      * @throws IllegalArgumentException if only one node is requested and we can fail
      */
-<<<<<<< HEAD
-    private int ensureRedundancy(int nodeCount, ClusterSpec.Type clusterType) {
-        if (Arrays.asList(ClusterSpec.Type.container, ClusterSpec.Type.content).contains(clusterType) &&
-                nodeCount == 1 && zone.environment().isProduction() && zone.system() != SystemName.cd) {
-=======
-    private int ensureRedundancy(int nodeCount, boolean canFail) {
-        if (canFail && nodeCount == 1 && zone.environment().isProduction() && zone.system() != SystemName.cd)
->>>>>>> da37db5d
+    private int ensureRedundancy(int nodeCount, ClusterSpec.Type clusterType, boolean canFail) {
+        if (canFail &&
+                nodeCount == 1 &&
+                Arrays.asList(ClusterSpec.Type.container, ClusterSpec.Type.content).contains(clusterType) &&
+                zone.environment().isProduction() && zone.system() != SystemName.cd)
             throw new IllegalArgumentException("Deployments to prod require at least 2 nodes per cluster for redundancy");
         return nodeCount;
     }
