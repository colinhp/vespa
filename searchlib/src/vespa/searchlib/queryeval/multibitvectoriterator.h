// Copyright 2017 Yahoo Holdings. Licensed under the terms of the Apache 2.0 license. See LICENSE in the project root.

#pragma once

#include "multisearch.h"
#include "unpackinfo.h"
#include <vespa/searchlib/common/bitword.h>

namespace search::queryeval {

class MultiBitVectorIteratorBase : public MultiSearch, protected BitWord
{
public:
    ~MultiBitVectorIteratorBase() override;
    void initRange(uint32_t beginId, uint32_t endId) override;
    void addUnpackIndex(size_t index) { _unpackInfo.add(index); }
    /**
     * Will steal and optimize bitvectoriterators if it can
     * Might return itself or a new structure.
     */
    static SearchIterator::UP optimize(SearchIterator::UP parent);
protected:
<<<<<<< HEAD
    MultiBitVectorIteratorBase(const Children & children);
    using MetaWord = std::pair<const void *, bool>;
=======
    MultiBitVectorIteratorBase(Children children);
    class MetaWord {
    public:
        MetaWord(const Word * words, bool inverted) : _words(words), _inverted(inverted) { }
        Word operator [] (uint32_t index) const { return _inverted ? ~_words[index] : _words[index]; }
    private:
        const Word * _words;
        bool         _inverted;
    };
>>>>>>> c6696dd4

    uint32_t                _numDocs;
    uint32_t                _lastMaxDocIdLimit; // next documentid requiring recomputation.
    uint32_t                _lastMaxDocIdLimitRequireFetch;
    Word                    _lastValue; // Last value computed
    std::vector<MetaWord>   _bvs;
private:
    virtual bool acceptExtraFilter() const = 0;
    UP andWith(UP filter, uint32_t estimate) override;
    void doUnpack(uint32_t docid) override;
    static SearchIterator::UP optimizeMultiSearch(SearchIterator::UP parent);

    UnpackInfo  _unpackInfo;
};

}<|MERGE_RESOLUTION|>--- conflicted
+++ resolved
@@ -20,20 +20,8 @@
      */
     static SearchIterator::UP optimize(SearchIterator::UP parent);
 protected:
-<<<<<<< HEAD
-    MultiBitVectorIteratorBase(const Children & children);
+    MultiBitVectorIteratorBase(Children hildren);
     using MetaWord = std::pair<const void *, bool>;
-=======
-    MultiBitVectorIteratorBase(Children children);
-    class MetaWord {
-    public:
-        MetaWord(const Word * words, bool inverted) : _words(words), _inverted(inverted) { }
-        Word operator [] (uint32_t index) const { return _inverted ? ~_words[index] : _words[index]; }
-    private:
-        const Word * _words;
-        bool         _inverted;
-    };
->>>>>>> c6696dd4
 
     uint32_t                _numDocs;
     uint32_t                _lastMaxDocIdLimit; // next documentid requiring recomputation.
