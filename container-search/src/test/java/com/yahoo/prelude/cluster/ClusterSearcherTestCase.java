// Copyright 2017 Yahoo Holdings. Licensed under the terms of the Apache 2.0 license. See LICENSE in the project root.
package com.yahoo.prelude.cluster;

import com.google.common.collect.ImmutableList;
import com.yahoo.component.ComponentId;
import com.yahoo.component.provider.ComponentRegistry;
import com.yahoo.container.QrConfig;
import com.yahoo.container.QrSearchersConfig;
import com.yahoo.container.handler.ClustersStatus;
import com.yahoo.container.handler.VipStatus;
import com.yahoo.container.protect.Error;
import com.yahoo.prelude.IndexFacts;
import com.yahoo.prelude.IndexModel;
import com.yahoo.prelude.SearchDefinition;
import com.yahoo.prelude.fastsearch.DocumentdbInfoConfig;
import com.yahoo.prelude.fastsearch.FS4ResourcePool;
import com.yahoo.prelude.fastsearch.FastHit;
import com.yahoo.prelude.fastsearch.VespaBackEndSearcher;
import com.yahoo.prelude.fastsearch.test.MockMetric;
import com.yahoo.search.Query;
import com.yahoo.search.Result;
import com.yahoo.search.config.ClusterConfig;
import com.yahoo.search.dispatch.Dispatcher;
import com.yahoo.search.dispatch.rpc.RpcResourcePool;
import com.yahoo.search.result.Hit;
import com.yahoo.search.searchchain.Execution;
import com.yahoo.vespa.config.search.DispatchConfig;
import org.junit.Test;

import java.util.ArrayList;
import java.util.Arrays;
import java.util.Collection;
import java.util.Iterator;
import java.util.LinkedHashMap;
import java.util.LinkedHashSet;
import java.util.List;
import java.util.Map;
import java.util.Set;

import static org.junit.Assert.assertEquals;
import static org.junit.Assert.assertFalse;
import static org.junit.Assert.assertNull;
import static org.junit.Assert.assertTrue;

/**
 * Tests cluster monitoring
 *
 * @author bratseth
 */
public class ClusterSearcherTestCase {

    private static final double DELTA = 0.0000000000000001;

    @Test
    public void testNoBackends() {
        ClusterSearcher cluster = new ClusterSearcher(new LinkedHashSet<>(Arrays.asList("dummy")));
        try {
            Execution execution = new Execution(cluster, Execution.Context.createContextStub());
            Query query = new Query("query=hello");
            query.setHits(10);
            com.yahoo.search.Result result = execution.search(query);
            assertTrue(result.hits().getError() != null);
            assertEquals("No backends in service. Try later", result.hits().getError().getMessage());
        } finally {
            cluster.deconstruct();
        }
    }

    private IndexFacts createIndexFacts() {
        Map<String, List<String>> clusters = new LinkedHashMap<>();
        clusters.put("cluster1", Arrays.asList("type1", "type2", "type3"));
        clusters.put("cluster2", Arrays.asList("type4", "type5"));
        clusters.put("type1", Arrays.asList("type6"));
        Collection<SearchDefinition> searchDefs = ImmutableList.of(
                new SearchDefinition("type1"),
                new SearchDefinition("type2"),
                new SearchDefinition("type3"),
                new SearchDefinition("type4"),
                new SearchDefinition("type5"),
                new SearchDefinition("type6"));
        return new IndexFacts(new IndexModel(clusters, searchDefs));
    }

    private Set<String> resolve(ClusterSearcher searcher, String query) {
        return searcher.resolveDocumentTypes(new Query("?query=hello" + query), createIndexFacts());
    }

    @Test
    public void testThatDocumentTypesAreResolved() {
        ClusterSearcher cluster1 = new ClusterSearcher(new LinkedHashSet<>(Arrays.asList("type1", "type2", "type3")));
        try {
            ClusterSearcher type1 = new ClusterSearcher(new LinkedHashSet<>(Arrays.asList("type6")));
            try {
                assertEquals(new LinkedHashSet<>(Arrays.asList("type1", "type2", "type3")), resolve(cluster1, ""));
                assertEquals(new LinkedHashSet<>(Arrays.asList("type6")), resolve(type1, ""));
                { // specify restrict
                    assertEquals(new LinkedHashSet<>(Arrays.asList("type1")), resolve(cluster1, "&restrict=type1"));
                    assertEquals(new LinkedHashSet<>(Arrays.asList("type2")), resolve(cluster1, "&restrict=type2"));
                    assertEquals(new LinkedHashSet<>(Arrays.asList("type2", "type3")), resolve(cluster1, "&restrict=type2,type3"));
                    assertEquals(new LinkedHashSet<>(Arrays.asList("type2")), resolve(cluster1, "&restrict=type2,type4"));
                    assertEquals(new LinkedHashSet<>(Arrays.asList()), resolve(cluster1, "&restrict=type4"));
                }
                { // specify sources
                    assertEquals(new LinkedHashSet<>(Arrays.asList("type1", "type2", "type3")), resolve(cluster1, "&sources=cluster1"));
                    assertEquals(new LinkedHashSet<>(Arrays.asList()), resolve(cluster1, "&sources=cluster2"));
                    assertEquals(new LinkedHashSet<>(Arrays.asList()), resolve(cluster1, "&sources=type1"));
                    assertEquals(new LinkedHashSet<>(Arrays.asList("type6")), resolve(type1, "&sources=type1"));
                    assertEquals(new LinkedHashSet<>(Arrays.asList("type2")), resolve(cluster1, "&sources=type2"));
                    assertEquals(new LinkedHashSet<>(Arrays.asList("type2", "type3")), resolve(cluster1, "&sources=type2,type3"));
                    assertEquals(new LinkedHashSet<>(Arrays.asList("type2")), resolve(cluster1, "&sources=type2,type4"));
                    assertEquals(new LinkedHashSet<>(Arrays.asList()), resolve(cluster1, "&sources=type4"));
                }
                { // specify both
                    assertEquals(new LinkedHashSet<>(Arrays.asList("type1")), resolve(cluster1, "&sources=cluster1&restrict=type1"));
                    assertEquals(new LinkedHashSet<>(Arrays.asList("type2")), resolve(cluster1, "&sources=cluster1&restrict=type2"));
                    assertEquals(new LinkedHashSet<>(Arrays.asList("type2", "type3")), resolve(cluster1, "&sources=cluster1&restrict=type2,type3"));
                    assertEquals(new LinkedHashSet<>(Arrays.asList("type2")), resolve(cluster1, "&sources=cluster2&restrict=type2"));
                }
            } finally {
                type1.deconstruct();
            }
        } finally {
            cluster1.deconstruct();
        }
    }

    @Test
    public void testThatDocumentTypesAreResolvedTODO_REMOVE() {
        ClusterSearcher cluster1 = new ClusterSearcher(new LinkedHashSet<>(Arrays.asList("type1", "type2", "type3")));
        try {
            ClusterSearcher type1 = new ClusterSearcher(new LinkedHashSet<>(Arrays.asList("type6")));
            try {
                assertEquals(new LinkedHashSet<>(Arrays.asList()), resolve(cluster1, "&sources=cluster2"));
            } finally {
                type1.deconstruct();
            }
        } finally {
            cluster1.deconstruct();
        }
    }

    private static class MyMockSearcher extends VespaBackEndSearcher {

        private final String type1 = "type1";
        private final String type2 = "type2";
        private final String type3 = "type3";
        private final Map<String, List<Hit>> results = new LinkedHashMap<>();
        private final boolean expectAttributePrefetch;
        static final String ATTRIBUTE_PREFETCH = "attributeprefetch";

        private String getId(String type, int i) {
            return "id:ns:" + type + "::" + i;
        }

        private Hit createHit(String id, double relevancy) {
            return createHit(null, id, relevancy);
        }

        private Hit createHit(Query query, String id, double relevancy) {
            Hit hit = new FastHit();
            hit.setId(id);
            hit.setRelevance(relevancy);
            hit.setQuery(query);
            hit.setFillable();
            return hit;
        }

        private Hit createHit(Query query, Hit hit) {
            Hit retval = new FastHit();
            retval.setId(hit.getId());
            retval.setRelevance(hit.getRelevance());
            retval.setQuery(query);
            retval.setFillable();
            return retval;
        }

        private List<Hit> getHits(Query query) {
            Set<String> restrict = query.getModel().getRestrict();
            if (restrict.size() == 1) {
                return results.get(restrict.iterator().next());
            }
            return null;
        }

        private void init() {
            results.put(type1, Arrays.asList(createHit(getId(type1, 0), 9),
                                             createHit(getId(type1, 1), 6),
                                             createHit(getId(type1, 2), 3)));

            results.put(type2, Arrays.asList(createHit(getId(type2, 0), 10),
                                             createHit(getId(type2, 1), 7),
                                             createHit(getId(type2, 2), 4)));

            results.put(type3, Arrays.asList(createHit(getId(type3, 0), 11),
                                             createHit(getId(type3, 1), 8),
                                             createHit(getId(type3, 2), 5)));
        }

        MyMockSearcher(boolean expectAttributePrefetch) {
            this.expectAttributePrefetch = expectAttributePrefetch;
            init();
        }

        @Override
        protected com.yahoo.search.Result doSearch2(Query query, Execution execution) {
            return null; // search() is overriden, this should never be called
        }

        @Override
        public com.yahoo.search.Result search(Query query, Execution execution) {
            com.yahoo.search.Result result = new com.yahoo.search.Result(query);
            List<Hit> hits = getHits(query);
            if (hits != null) {
                if (result.getHitOrderer() == null) { // order by relevancy
                    for (int i = query.getOffset(); i < Math.min(hits.size(), query.getOffset() + query.getHits()); ++i) {
                        result.hits().add(createHit(query, hits.get(i)));
                    }
                } else { // order by ascending relevancy
                    for (int i = hits.size() - 1 + query.getOffset(); i >= 0; --i) {
                        result.hits().add(createHit(query, hits.get(i)));
                    }
                }
                result.setTotalHitCount(hits.size());
            } else if (query.getModel().getRestrict().isEmpty()) {
                result.hits().add(createHit(query, getId(type1, 3), 2));
                result.setTotalHitCount(1);
            }
            return result;
        }

        @Override
        protected void doPartialFill(com.yahoo.search.Result result, String summaryClass) {
            if (summaryClass.equals(ATTRIBUTE_PREFETCH) && !expectAttributePrefetch) {
                throw new IllegalArgumentException("Got summary class '" + ATTRIBUTE_PREFETCH + "' when not expected");
            }
            Set<String> restrictSet = new LinkedHashSet<>();
            for (Iterator<Hit> hits = result.hits().unorderedDeepIterator(); hits.hasNext(); ) {
                Hit hit = hits.next();
                restrictSet.addAll(hit.getQuery().getModel().getRestrict());
            }
            if (restrictSet.size() != 1) {
                throw new IllegalArgumentException("Expected 1 doctype, got " + restrictSet.size() + ": " + Arrays.toString(restrictSet.toArray()));
            }
            // Generate summary content
            for (Iterator<Hit> hits = result.hits().unorderedDeepIterator(); hits.hasNext(); ) {
                Hit hit = hits.next();
                if (summaryClass.equals(ATTRIBUTE_PREFETCH)) {
                    hit.setField("asc-score", hit.getRelevance().getScore());
                } else {
                    hit.setField("score", "score: " + hit.getRelevance().getScore());
                }
                hit.setFilled(summaryClass);
            }
        }
    }

    private Execution createExecution() {
        return createExecution(Arrays.asList("type1", "type2", "type3"), false);
    }

    private Execution createExecution(boolean expectAttributePrefetch) {
        return createExecution(Arrays.asList("type1", "type2", "type3"), expectAttributePrefetch);
    }

    private Execution createExecution(List<String> docTypesList, boolean expectAttributePrefetch) {
        Set<String> documentTypes = new LinkedHashSet<>(docTypesList);
        ClusterSearcher cluster = new ClusterSearcher(documentTypes);
        try {
            cluster.addBackendSearcher(new MyMockSearcher(expectAttributePrefetch));
            cluster.setValidRankProfile("default", documentTypes);
            cluster.addValidRankProfile("testprofile", "type1");
            return new Execution(cluster, Execution.Context.createContextStub());
        } finally {
            cluster.deconstruct();
        }
    }

    @Test
    public void testThatSingleDocumentTypeCanBeSearched() {
        { // Explicit 1 type in restrict set
            Execution execution = createExecution();
            Query query = new Query("?query=hello&restrict=type1");
            com.yahoo.search.Result result = execution.search(query);
            assertEquals(3, result.getTotalHitCount());
            List<Hit> hits = result.hits().asList();
            assertEquals(3, hits.size());
            assertEquals(9.0, hits.get(0).getRelevance().getScore(), DELTA);
            assertEquals(6.0, hits.get(1).getRelevance().getScore(), DELTA);
            assertEquals(3.0, hits.get(2).getRelevance().getScore(), DELTA);
        }
        { // Only 1 registered type in cluster searcher, empty restrict set
            // NB ! Empty restrict sets does not exist below the cluster searcher.
            // restrict set is set by cluster searcher to tell which documentdb is used.
            // Modify test to mirror that change.
            Execution execution = createExecution(Arrays.asList("type1"), false);
            Query query = new Query("?query=hello");
            com.yahoo.search.Result result = execution.search(query);
            assertEquals(3, result.getTotalHitCount());
            List<Hit> hits = result.hits().asList();
            assertEquals(3, hits.size());
            assertEquals(9.0, hits.get(0).getRelevance().getScore(), DELTA);
        }
    }

    @Test
    public void testThatSubsetOfDocumentTypesCanBeSearched() {
        Execution execution = createExecution();
        Query query = new Query("?query=hello&restrict=type1,type3");

        com.yahoo.search.Result result = execution.search(query);
        assertEquals(6, result.getTotalHitCount());
        List<Hit> hits = result.hits().asList();
        assertEquals(6, hits.size());
        assertEquals(11.0, hits.get(0).getRelevance().getScore(), DELTA);
        assertEquals(9.0,  hits.get(1).getRelevance().getScore(), DELTA);
        assertEquals(8.0,  hits.get(2).getRelevance().getScore(), DELTA);
        assertEquals(6.0,  hits.get(3).getRelevance().getScore(), DELTA);
        assertEquals(5.0,  hits.get(4).getRelevance().getScore(), DELTA);
        assertEquals(3.0,  hits.get(5).getRelevance().getScore(), DELTA);
    }

    @Test
    public void testThatMultipleDocumentTypesCanBeSearchedAndFilled() {
        Execution execution = createExecution();
        Query query = new Query("?query=hello");

        com.yahoo.search.Result result = execution.search(query);
        assertEquals(9, result.getTotalHitCount());
        List<Hit> hits = result.hits().asList();
        assertEquals(9, hits.size());
        assertEquals(11.0, hits.get(0).getRelevance().getScore(), DELTA);
        assertEquals(10.0, hits.get(1).getRelevance().getScore(), DELTA);
        assertEquals(9.0,  hits.get(2).getRelevance().getScore(), DELTA);
        assertEquals(8.0,  hits.get(3).getRelevance().getScore(), DELTA);
        assertEquals(7.0,  hits.get(4).getRelevance().getScore(), DELTA);
        assertEquals(6.0,  hits.get(5).getRelevance().getScore(), DELTA);
        assertEquals(5.0,  hits.get(6).getRelevance().getScore(), DELTA);
        assertEquals(4.0,  hits.get(7).getRelevance().getScore(), DELTA);
        assertEquals(3.0,  hits.get(8).getRelevance().getScore(), DELTA);
        for (int i = 0; i < 9; ++i) {
            assertNull(hits.get(i).getField("score"));
        }

        execution.fill(result, "summary");

        hits = result.hits().asList();
        assertEquals("score: 11.0", hits.get(0).getField("score"));
        assertEquals("score: 10.0", hits.get(1).getField("score"));
        assertEquals("score: 9.0",  hits.get(2).getField("score"));
        assertEquals("score: 8.0",  hits.get(3).getField("score"));
        assertEquals("score: 7.0",  hits.get(4).getField("score"));
        assertEquals("score: 6.0",  hits.get(5).getField("score"));
        assertEquals("score: 5.0",  hits.get(6).getField("score"));
        assertEquals("score: 4.0",  hits.get(7).getField("score"));
        assertEquals("score: 3.0",  hits.get(8).getField("score"));
    }

    private com.yahoo.search.Result getResult(int offset, int hits, Execution execution) {
        Result result = getResult(offset, hits, null, execution);
        assertEquals(0, result.getQuery().getOffset());
        return result;
    }

    private com.yahoo.search.Result getResult(int offset, int hits, String extra, Execution execution) {
        Query query = new Query("?query=hello" + (extra != null ? (extra) : ""));
        query.setOffset(offset);
        query.setHits(hits);
        return execution.search(query);
    }

    private void assertResult(int totalHitCount, List<Double> expHits, com.yahoo.search.Result result) {
        assertEquals(totalHitCount, result.getTotalHitCount());
        List<Hit> hits = result.hits().asList();
        assertEquals(expHits.size(), hits.size());
        for (int i = 0; i < expHits.size(); ++i) {
            assertEquals(expHits.get(i),  hits.get(i).getRelevance().getScore(), 0.0000001);
        }
    }

    @Test
    public void testThatWeCanSpecifyNumHitsAndHitOffset() {
        Execution ex = createExecution();

        // all types
        assertResult(9, Arrays.asList(11.0, 10.0), getResult(0, 2, ex));
        assertResult(9, Arrays.asList(10.0, 9.0),  getResult(1, 2, ex));
        assertResult(9, Arrays.asList(9.0, 8.0),   getResult(2, 2, ex));
        assertResult(9, Arrays.asList(8.0, 7.0),   getResult(3, 2, ex));
        assertResult(9, Arrays.asList(7.0, 6.0),   getResult(4, 2, ex));
        assertResult(9, Arrays.asList(6.0, 5.0),   getResult(5, 2, ex));
        assertResult(9, Arrays.asList(5.0, 4.0),   getResult(6, 2, ex));
        assertResult(9, Arrays.asList(4.0, 3.0),   getResult(7, 2, ex));
        assertResult(9, Arrays.asList(3.0),        getResult(8, 2, ex));
        assertResult(9, new ArrayList<>(), getResult(9, 2, ex));
        assertResult(9, Arrays.asList(11.0, 10.0, 9.0, 8.0, 7.0), getResult(0, 5, ex));
        assertResult(9, Arrays.asList(6.0, 5.0, 4.0, 3.0),        getResult(5, 5, ex));

        // restrict=type1
        assertResult(3, Arrays.asList(9.0, 6.0), getResult(0, 2, "&restrict=type1", ex));
        assertResult(3, Arrays.asList(6.0, 3.0), getResult(1, 2, "&restrict=type1", ex));
        assertResult(3, Arrays.asList(3.0),      getResult(2, 2, "&restrict=type1", ex));
        assertResult(3, new ArrayList<>(), getResult(3, 2, "&restrict=type1", ex));
    }

    @Test
    public void testThatWeCanSpecifyNumHitsAndHitOffsetWhenSorting() {
        Execution ex = createExecution(true);

        String extra = "&restrict=type1,type2&sorting=%2Basc-score";
        com.yahoo.search.Result result = getResult(0, 2, extra, ex);
        assertEquals(3.0, result.hits().asList().get(0).getField("asc-score"));
        assertEquals(4.0, result.hits().asList().get(1).getField("asc-score"));
        assertResult(6, Arrays.asList(3.0, 4.0),  getResult(0, 2, extra, ex));
        assertResult(6, Arrays.asList(4.0, 6.0),  getResult(1, 2, extra, ex));
        assertResult(6, Arrays.asList(6.0, 7.0),  getResult(2, 2, extra, ex));
        assertResult(6, Arrays.asList(7.0, 9.0),  getResult(3, 2, extra, ex));
        assertResult(6, Arrays.asList(9.0, 10.0), getResult(4, 2, extra, ex));
        assertResult(6, Arrays.asList(10.0),      getResult(5, 2, extra, ex));
        assertResult(6, new ArrayList<>(),  getResult(6, 2, extra, ex));
    }

    @Test
    public void testRequireThatSearchFailsForUndefinedRankProfileWithOneDocType() {
        Execution execution = createExecution(Arrays.asList("type1"), false);

        // "default" rank profile
        Query query = new Query("?query=hello");
        com.yahoo.search.Result result = execution.search(query);
        assertEquals(3, result.getTotalHitCount());

        // specified "default" rank profile
        query = new Query("?query=hello&ranking.profile=default");
        result = execution.search(query);
        assertEquals(3, result.getTotalHitCount());

        // empty rank profile, should fail
        query = new Query("?query=hello&ranking.profile=");
        result = execution.search(query);
        assertEquals(0, result.getTotalHitCount());
        assertEquals(result.hits().getError().getCode(), Error.INVALID_QUERY_PARAMETER.code);

        // invalid rank profile
        query = new Query("?query=hello&ranking.profile=undefined");
        result = execution.search(query);
        assertEquals(0, result.getTotalHitCount());
        assertEquals(result.hits().getError().getCode(), Error.INVALID_QUERY_PARAMETER.code);

        // valid rank profile for type1
        query = new Query("?query=hello&ranking.profile=testprofile");
        result = execution.search(query);
        assertEquals(3, result.getTotalHitCount());
    }

    @Test
    public void testRequireThatSearchFailsForUndefinedRankProfileWithMultipleDocTypes() {
        Execution execution = createExecution(Arrays.asList("type1", "type2", "type3"), false);

        // "default" rank profile
        Query query = new Query("?query=hello");
        com.yahoo.search.Result result = execution.search(query);
        assertEquals(9, result.getTotalHitCount());

        // specified "default" rank profile
        query = new Query("?query=hello&ranking.profile=default");
        result = execution.search(query);
        assertEquals(9, result.getTotalHitCount());

        // empty rank profile, should fail
        query = new Query("?query=hello&ranking.profile=");
        result = execution.search(query);
        assertEquals(0, result.getTotalHitCount());
        assertEquals(result.hits().getError().getCode(), Error.INVALID_QUERY_PARAMETER.code);

        // invalid rank profile
        query = new Query("?query=hello&ranking.profile=undefined");
        result = execution.search(query);
        assertEquals(0, result.getTotalHitCount());
        assertEquals(result.hits().getError().getCode(), Error.INVALID_QUERY_PARAMETER.code);

        // testprofile is only defined for type1, but should pass as it exists in at least one document type
        query = new Query("?query=hello&ranking.profile=testprofile");
        result = execution.search(query);
        assertEquals(9, result.getTotalHitCount());

        // testprofile is only defined for type1, but should fail when restricting doc types
        query = new Query("?query=hello&ranking.profile=testprofile&restrict=type1,type3");
        result = execution.search(query);
        assertEquals(0, result.getTotalHitCount());
        assertEquals(result.hits().getError().getCode(), Error.INVALID_QUERY_PARAMETER.code);

        // testprofile is only defined for type1, ok if restricted to type1
        query = new Query("?query=hello&ranking.profile=testprofile&restrict=type1");
        result = execution.search(query);
        assertEquals(3, result.getTotalHitCount());
    }

    private static ClusterSearcher createSearcher(String clusterName, Double maxQueryTimeout, Double maxQueryCacheTimeout,
                                                  boolean streamingMode, VipStatus vipStatus) {
        QrSearchersConfig.Builder qrSearchersConfig = new QrSearchersConfig.Builder();
        QrSearchersConfig.Searchcluster.Builder searchClusterConfig = new QrSearchersConfig.Searchcluster.Builder();
        searchClusterConfig.name(clusterName);
        if (streamingMode) {
            searchClusterConfig.indexingmode(QrSearchersConfig.Searchcluster.Indexingmode.Enum.STREAMING);
            searchClusterConfig.searchdef("streaming_sd");
        }
        qrSearchersConfig.searchcluster(searchClusterConfig);

        ClusterConfig.Builder clusterConfig = new ClusterConfig.Builder().clusterName(clusterName);
        if (maxQueryTimeout != null)
            clusterConfig.maxQueryTimeout(maxQueryTimeout);
        if (maxQueryCacheTimeout != null)
            clusterConfig.maxQueryCacheTimeout(maxQueryCacheTimeout);

        DocumentdbInfoConfig.Builder documentDbConfig = new DocumentdbInfoConfig.Builder();
        documentDbConfig.documentdb(new DocumentdbInfoConfig.Documentdb.Builder().name("type1"));

<<<<<<< HEAD
        Dispatcher dispatcher = new Dispatcher(new ComponentId("test-id"),
                                               new DispatchConfig.Builder().build(),
=======
        DispatchConfig dispatchConfig = new DispatchConfig.Builder().build();
        Dispatcher dispatcher = new Dispatcher(new RpcResourcePool(dispatchConfig),
                                               ComponentId.createAnonymousComponentId("test-id"),
                                               dispatchConfig,
                                               createClusterInfoConfig(),
>>>>>>> 6eea5b4b
                                               vipStatus,
                                               new MockMetric());
        ComponentRegistry<Dispatcher> dispatchers = new ComponentRegistry<>();
        dispatchers.register(new ComponentId("dispatcher." + clusterName), dispatcher);

        return new ClusterSearcher(new ComponentId("test-id"),
                                   qrSearchersConfig.build(),
                                   clusterConfig.build(),
                                   documentDbConfig.build(),
                                   dispatchers,
                                   new FS4ResourcePool(new QrConfig.Builder().build()),
                                   vipStatus);
    }

    private static class QueryTimeoutFixture {
        ClusterSearcher searcher;
        Execution exec;
        Query query;
        QueryTimeoutFixture(Double maxQueryTimeout, Double maxQueryCacheTimeout) {
            String clusterName = "test-cluster";
            VipStatus vipStatus = new VipStatus(new QrSearchersConfig.Builder().searchcluster(new QrSearchersConfig.Searchcluster.Builder().name(clusterName)).build(), new ClustersStatus());
            searcher = createSearcher(clusterName, maxQueryTimeout, maxQueryCacheTimeout, false, vipStatus);
            exec = new Execution(searcher, Execution.Context.createContextStub());
            query = new Query("?query=hello&restrict=type1");
        }
        void search() {
            searcher.search(query, exec);
        }
    }

    @Test
    public void testThatVipStatusIsSetUpForStreamingSearch() {
        String clusterName = "test-cluster";
        VipStatus vipStatus = new VipStatus(new QrSearchersConfig.Builder().searchcluster(new QrSearchersConfig.Searchcluster.Builder().name(clusterName)).build(), new ClustersStatus());
        assertFalse(vipStatus.isInRotation());
        ClusterSearcher searcher = createSearcher(clusterName, 1.0, 10.0, true, vipStatus);
        assertTrue(vipStatus.isInRotation());
    }

    @Test
    public void testThatQueryTimeoutIsCappedWithDefaultMax() {
        QueryTimeoutFixture f = new QueryTimeoutFixture(null, null);
        f.query.setTimeout(600001);
        f.search();
        assertEquals(600000, f.query.getTimeout());
    }

    @Test
    public void testThatQueryTimeoutIsNotCapped() {
        QueryTimeoutFixture f = new QueryTimeoutFixture(null, null);
        f.query.setTimeout(599999);
        f.search();
        assertEquals(599999, f.query.getTimeout());
    }

    @Test
    public void testThatQueryTimeoutIsCappedWithSpecifiedMax() {
        QueryTimeoutFixture f = new QueryTimeoutFixture(70.0, null);
        f.query.setTimeout(70001);
        f.search();
        assertEquals(70000, f.query.getTimeout());
    }

    @Test
    public void testThatQueryCacheIsDisabledIfTimeoutIsLargerThanMax() {
        QueryTimeoutFixture f = new QueryTimeoutFixture(null, null);
        f.query.setTimeout(10001);
        f.query.getRanking().setQueryCache(true);
        f.search();
        assertFalse(f.query.getRanking().getQueryCache());
    }

    @Test
    public void testThatQueryCacheIsNotDisabledIfTimeoutIsOk() {
        QueryTimeoutFixture f = new QueryTimeoutFixture(null, null);
        f.query.setTimeout(10000);
        f.query.getRanking().setQueryCache(true);
        f.search();
        assertTrue(f.query.getRanking().getQueryCache());
    }

    @Test
    public void testThatQueryCacheIsDisabledIfTimeoutIsLargerThanConfiguredMax() {
        QueryTimeoutFixture f = new QueryTimeoutFixture(null, 5.0);
        f.query.setTimeout(5001);
        f.query.getRanking().setQueryCache(true);
        f.search();
        assertFalse(f.query.getRanking().getQueryCache());
    }

}<|MERGE_RESOLUTION|>--- conflicted
+++ resolved
@@ -514,16 +514,10 @@
         DocumentdbInfoConfig.Builder documentDbConfig = new DocumentdbInfoConfig.Builder();
         documentDbConfig.documentdb(new DocumentdbInfoConfig.Documentdb.Builder().name("type1"));
 
-<<<<<<< HEAD
-        Dispatcher dispatcher = new Dispatcher(new ComponentId("test-id"),
-                                               new DispatchConfig.Builder().build(),
-=======
         DispatchConfig dispatchConfig = new DispatchConfig.Builder().build();
         Dispatcher dispatcher = new Dispatcher(new RpcResourcePool(dispatchConfig),
                                                ComponentId.createAnonymousComponentId("test-id"),
                                                dispatchConfig,
-                                               createClusterInfoConfig(),
->>>>>>> 6eea5b4b
                                                vipStatus,
                                                new MockMetric());
         ComponentRegistry<Dispatcher> dispatchers = new ComponentRegistry<>();
